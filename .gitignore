--- conflicted
+++ resolved
@@ -1,14 +1,6 @@
-<<<<<<< HEAD
 node_modules
 .vscode
 .DS_Store
 .idea
 npm-*.log
-=======
-node_modules
-.vscode
-.DS_Store
-.idea
-npm-*.log
-*.pyc
->>>>>>> 2c535f00
+*.pyc