--- conflicted
+++ resolved
@@ -15,7 +15,7 @@
     // Check if we can put the tile here
     if (this.checkPlacementLegality(boardState, tilePlacement, player)) {
       // Check the death cases of validity for this tile placement
-      return this.checkPlacementValidity(boardState, tilePlacement, player);
+      return this.checkHandValidity(boardState, tilePlacement, player);
     }
 
     return false;
@@ -54,7 +54,6 @@
     const boardCopy = new Board([], boardState.copy());
     boardCopy.placeTile(tilePlacement.tile, tilePlacement.coords);
     const avatarCopy = boardCopy.getAvatar(player.id);
-<<<<<<< HEAD
 
     return !Board.isAvatarOnOutsidePosition(avatarCopy.coords, avatarCopy.position);
   }
@@ -70,14 +69,8 @@
   static checkHandValidity(boardState, tilePlacement, player) {
     if (this.checkPlacementValidity(boardState, tilePlacement, player)) {
       return true;
-=======
-    // If the move causes player death, check if any hand tiles can prevent the death.
-    if (Board.isAvatarOnOutsidePosition(avatarCopy.coords, avatarCopy.position)) {
-      // If a non-death move is found, the given action is invalid.
-      return !this._doesPlayerHaveValidMove(boardState, tilePlacement.coords, player);
->>>>>>> 6263fc1e
     }
-    return this._doesPlayerHaveValidMove(player, boardState, tilePlacement.coords);
+    return this._doesPlayerHaveValidMove(boardState, tilePlacement.coords, player);
   }
 
   /**
@@ -95,11 +88,7 @@
     const { coords, position } = avatar;
     try {
       const newCoords = coords.copy().moveOne(position.direction);
-<<<<<<< HEAD
       return newCoords.isEqualTo(tilePlacement.coords);
-=======
-      return tilePlacement.coords.isEqualTo(newCoords);
->>>>>>> 6263fc1e
     } catch (e) {
       return false;
     }
