const { Avatar } = require('.');
const { BOARD_SIZE, DIRECTIONS_CLOCKWISE } = require('./constants');

class Board {
  /**
   * Creates a new board. Provides overrides for tiles and avatars for
   * cloning Board objects.
   *
   * @param {InitialPlacement[]} [initialPlacements=[]] an array of initial
   * placements that outline tile and avatar coords/positions
   * @param {tile[]} [tilesOverride] override array for tiles
   * @param {{ [string]: avatar }} [avatarsOverride] override object for
   * avatars
   */
  constructor(initialPlacements = [], tilesOverride, avatarsOverride) {
    this.avatars = avatarsOverride || {};

    this.tiles = tilesOverride;
    if (!tilesOverride) {
      this.tiles = [];
      for (let x = 0; x < BOARD_SIZE; x++) {
        this.tiles[x] = [];
        for (let y = 0; y < BOARD_SIZE; y++) {
          this.tiles[x][y] = null;
        }
      }
    }

    initialPlacements.forEach(({ tile, coords, player, color, position }) => {
      if (this._hasNeighboringTiles(coords)) {
        throw 'Tile neighbors existing tile';
      } else if (!this._isTileOnBorder(coords)) {
<<<<<<< HEAD
        throw 'Tile must be placed on Border';
      } else if (!this._isTokenOnCorrectEdge(coords, position)) {
        throw 'Token must be placed on forward-facing port';
=======
        throw 'Tile must be placed on border';
>>>>>>> 2dbdbdff
      }
      this.placeTile(tile, coords, true);
      this._addAvatar(player, color, coords, position);
    });
  }

  /**
   * Creates a new copy of this Board.
   *
   * @returns {Board} a copy of this Board
   */
  copy() {
    const tiles = this.tiles.map(row => row.map(tile => (tile ? tile.copy() : null)));
    const avatars = Object.keys(this.avatars).reduce(
      (acc, id) =>
        Object.assign(acc, {
          [id]: this.avatars[id].copy(),
        }),
      {}
    );
    return new Board([], tiles, avatars);
  }

  /**
   * Gets the current state of the board, via a copy.
   *
   * @returns {Board} the current state of the board
   */
  getState() {
    return this.copy();
  }

  /**
   * Places a tile on the board at the given coordinates.
   *
   * @param {Tile} tile the tile to place
   * @param {Coords} coords the coordinates to place the tile at
   * @param {boolean} [skipUpdate=false] whether to skip updating
   * the avatars on the board after place
   */
  placeTile(tile, coords, skipUpdate = false) {
    const { x, y } = coords;
    const currentTile = this.tiles[x][y];
    if (currentTile) {
      throw 'Tile already exists at coords!';
    }
    this.tiles[x][y] = tile;

    if (!skipUpdate) {
      this._updateAvatars();
    }
  }

  /**
   * Adds an avatar to the board.
   *
   * @param {Player} player the player to attach to the avatar
   * @param {string} color the chosen avatar color
   * @param {Coords} coords the starting coordinates of the avatar
   * @param {Position} position the starting position of the avatar
   */
  _addAvatar(player, color, coords, position) {
    const { id } = player;
    if (this.avatars[id]) {
      throw 'Player already has avatar on board';
    }
    this.avatars[id] = new Avatar(id, color, coords, position);
  }

  /**
   * Gets a tile's neighboring tile in the given direction.
   *
   * @param {Coords} coords the coordinates of the tile
   * @param {string} direction the direction to get the neighbor at
   * @returns {Tile} the neighboring tile
   * @returns {null} `null`, if no tile exists in that direction
   */
  _getNeighboringTile(coords, direction) {
    try {
      const neighborCoords = coords.copy().moveOne(direction);
      return this._getTile(neighborCoords);
    } catch (err) {
      return null;
    }
  }

  /**
   * Gets a tile at the given coordinates. Returns null if no
   * tile exists.
   *
   * @param {Coords} coords the coordinates to get the tile at
   * @returns {Tile} the tile at the given coordinates
   * @returns {null} `null`, if no tile exists at given coordinates
   */
  _getTile(coords) {
    const { x, y } = coords;
    if (this.tiles[x] && this.tiles[x][y]) {
      return this.tiles[x][y];
    }
    return null;
  }

  /**
   * Checks whether a tile with the given coordinates has any
   * neighboring tiles.
   *
   * @param {Coords} coords the coordinates to check
   * @returns {boolean} whether the tile has any neighbors
   */
  _hasNeighboringTiles(coords) {
    return DIRECTIONS_CLOCKWISE.some(direction => !!this._getNeighboringTile(coords, direction));
  }

  /**
   * Checks whether the given coordinates of a tile are along
   * the board's border.
   *
   * @param {Coords} coords the coordinates to check
   * @returns {boolean} whether the coordinates are on the border
   */
  _isTileOnBorder(coords) {
    const { x, y } = coords;
    return x === 0 || x === BOARD_SIZE - 1 || y === 0 || y === BOARD_SIZE - 1;
  }

<<<<<<< HEAD
  _isTokenOnCorrectEdge(coords, position) {
    const { x, y } = coords;
    //left side of board
    if (x === 0) {
      if (y === 0) {
        //top left corener
        return position.direction === 'WEST' || position.direction === 'NORTH';
      }
      if (y === BOARD_SIZE - 1) {
        //bottom left corner
        return position.direction === 'WEST' || position.direction === 'SOUTH';
      }
      //non-corner left side
      return position.direction === 'WEST';
      // right side of board
    } else if (x === BOARD_SIZE - 1) {
      if (y === 0) {
        //top right corener
        return position.direction === 'EAST' || position.direction === 'NORTH';
      }
      if (y === BOARD_SIZE - 1) {
        //bottom right corner
        return position.direction === 'EAST' || position.direction === 'SOUTH';
      }
      // non-corner right side
      return position.direction === 'EAST';
      // non-corner top side
    } else if (y === 0) {
      return position.direction === 'NORTH';
      // non-corner bottom side
    } else if (y === BOARD_SIZE - 1) {
      return position.direction === 'SOUTH';
    } else {
      // idk if this is right. double check here <<<<<<<<<<<<<<<<
      return false;
    }
  }
=======
  /**
   * Updates the coordinates and position of the given avatar.
   * Moves the avatar along the board based on board paths.
   *
   * @param {Avatar} avatar the avatar to update
   */
  _updateAvatar(avatar) {
    const tile = this._getTile(avatar.coords);
    const endPosition = tile.getEndingPosition(avatar.position);

    const neighborCoords = avatar.coords.copy().moveOne(endPosition.direction);
    const neighborTile = this._getTile(neighborCoords);

    if (neighborTile) {
      avatar.move(neighborCoords, endPosition.reflect());
      this._updateAvatar(avatar);
    }
  }

  /**
   * Updates the coordinates and positions of all avatars.
   */
  _updateAvatars() {
    Object.keys(this.avatars).forEach(id => {
      const avatar = this.avatars[id];
      this._updateAvatar(avatar);
    });
  }
>>>>>>> 2dbdbdff
}

module.exports = Board;<|MERGE_RESOLUTION|>--- conflicted
+++ resolved
@@ -1,5 +1,5 @@
 const { Avatar } = require('.');
-const { BOARD_SIZE, DIRECTIONS_CLOCKWISE } = require('./constants');
+const { BOARD_SIZE, DIRECTIONS, DIRECTIONS_CLOCKWISE } = require('./constants');
 
 class Board {
   /**
@@ -30,13 +30,9 @@
       if (this._hasNeighboringTiles(coords)) {
         throw 'Tile neighbors existing tile';
       } else if (!this._isTileOnBorder(coords)) {
-<<<<<<< HEAD
         throw 'Tile must be placed on Border';
-      } else if (!this._isTokenOnCorrectEdge(coords, position)) {
-        throw 'Token must be placed on forward-facing port';
-=======
-        throw 'Tile must be placed on border';
->>>>>>> 2dbdbdff
+      } else if (!this._isAvatarOnValidInitialPosition(coords, position)) {
+        throw 'Avatar must be placed on an inward-facing port';
       }
       this.placeTile(tile, coords, true);
       this._addAvatar(player, color, coords, position);
@@ -151,6 +147,35 @@
   }
 
   /**
+   * Whether an avatar is to be placed on a valid initial position
+   * on a tile at the given coordinates.
+   *
+   * @param {Coords} coords the coordinates of the avatar's tile
+   * @param {Position} position the position of the avatar
+   * @returns {boolean} whether the initial position is valid
+   */
+  _isAvatarOnValidInitialPosition(coords, position) {
+    const { x, y } = coords;
+    const { direction } = position;
+
+    let isValid = false;
+
+    if (x === 0) {
+      isValid = direction === DIRECTIONS.WEST;
+    } else if (x === BOARD_SIZE - 1) {
+      isValid = direction === DIRECTIONS.EAST;
+    }
+
+    if (y === 0) {
+      isValid = isValid || direction === DIRECTIONS.NORTH;
+    } else if (y === BOARD_SIZE - 1) {
+      isValid = isValid || direction === DIRECTIONS.SOUTH;
+    }
+
+    return isValid;
+  }
+
+  /**
    * Checks whether the given coordinates of a tile are along
    * the board's border.
    *
@@ -162,45 +187,6 @@
     return x === 0 || x === BOARD_SIZE - 1 || y === 0 || y === BOARD_SIZE - 1;
   }
 
-<<<<<<< HEAD
-  _isTokenOnCorrectEdge(coords, position) {
-    const { x, y } = coords;
-    //left side of board
-    if (x === 0) {
-      if (y === 0) {
-        //top left corener
-        return position.direction === 'WEST' || position.direction === 'NORTH';
-      }
-      if (y === BOARD_SIZE - 1) {
-        //bottom left corner
-        return position.direction === 'WEST' || position.direction === 'SOUTH';
-      }
-      //non-corner left side
-      return position.direction === 'WEST';
-      // right side of board
-    } else if (x === BOARD_SIZE - 1) {
-      if (y === 0) {
-        //top right corener
-        return position.direction === 'EAST' || position.direction === 'NORTH';
-      }
-      if (y === BOARD_SIZE - 1) {
-        //bottom right corner
-        return position.direction === 'EAST' || position.direction === 'SOUTH';
-      }
-      // non-corner right side
-      return position.direction === 'EAST';
-      // non-corner top side
-    } else if (y === 0) {
-      return position.direction === 'NORTH';
-      // non-corner bottom side
-    } else if (y === BOARD_SIZE - 1) {
-      return position.direction === 'SOUTH';
-    } else {
-      // idk if this is right. double check here <<<<<<<<<<<<<<<<
-      return false;
-    }
-  }
-=======
   /**
    * Updates the coordinates and position of the given avatar.
    * Moves the avatar along the board based on board paths.
@@ -229,7 +215,6 @@
       this._updateAvatar(avatar);
     });
   }
->>>>>>> 2dbdbdff
 }
 
 module.exports = Board;