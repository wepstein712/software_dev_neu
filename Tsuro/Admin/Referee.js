--- conflicted
+++ resolved
@@ -242,20 +242,19 @@
   _removePlayer(player, fromLegalMove = true) {
     const { id } = player;
     delete this.currentPlayers[id];
-    this.removedPlayersForTurn[this.currentTurn] = [
-      ...(this.removedPlayersForTurn[this.currentTurn] || []),
-      id,
-    ];
-<<<<<<< HEAD
+
+    if (fromLegalMove) {
+      this.removedPlayersForTurn[this.currentTurn] = [
+        ...(this.removedPlayersForTurn[this.currentTurn] || []),
+        id,
+      ];
+    } else {
+      this.rejectedPlayers.push(id);
+    }
+
     this._updateObservers(observer => {
       observer.removePlayer(id);
     });
-=======
-    this.board.removeAvatar(id);
-    if (!fromLegalMove) {
-      this.rejectedPlayers.push(id);
-    }
->>>>>>> 429b8690
   }
 
   /**
@@ -353,11 +352,9 @@
    * @returns {string[]} an array of player IDs
    */
   getWinners() {
-    let result = Object.keys(this.removedPlayersForTurn)
+    const result = Object.keys(this.removedPlayersForTurn)
       .sort((a, b) => b - a)
-      .map(turn => {
-        return this.removedPlayersForTurn[turn];
-      });
+      .map(turn => this.removedPlayersForTurn[turn]);
     // Put winners in front
     const currentPlayers = Object.keys(this.currentPlayers);
     if (currentPlayers.length > 0) {
